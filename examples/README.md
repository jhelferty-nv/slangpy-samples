--- conflicted
+++ resolved
@@ -4,22 +4,13 @@
 
 ## Standalone Samples
 
-<<<<<<< HEAD
 | Name | Output | Description |
 |------|--------|-------------|
 | [signed_distance_field](signed_distance_field/readme.md) | <img src="signed_distance_field/output.png" height="100"> | Use of SlangPy to generate a signed distance field and execute multiple eikonal passes to obtain accurate distance away from the zero point. |
 | [ray-casting](ray-casting/README.md) | <img src="ray-casting/thumb.jpg" height="100"> | Simple kernel that uses ray-casting to render a textured quad. |
 | [toy-restir](toy-restir/README.md) | <img src="toy-restir/toy-restir.png" height="100"> | Uses ReSTIR to render the view of an animated 2D toy scene. |
 | [Simplified Splatting](simplified-splatting/README.md) | <img src="simplified-splatting/simple-splat-ex.png" height="100"> | A simplified implementation of 3D Gaussian Splatting for educational purposes. |
-=======
-| Name                                                     | Output                                                            | Description                                                                                                                                  |
-|----------------------------------------------------------|-------------------------------------------------------------------|----------------------------------------------------------------------------------------------------------------------------------------------|
-| [signed_distance_field](signed_distance_field/readme.md) | <img src="signed_distance_field/output.png" height="100">         | Use of SlangPy to generate a signed distance field and execute multiple eikonal passes to obtain accurate distance away from the zero point. |
-| [ray-casting](ray-casting/README.md)                     | <img src="ray-casting/thumb.jpg" height="100">                    | Simple kernel that uses ray-casting to render a textured quad                                                                                |
-| [toy-restir](toy-restir/README.md)                       | <img src="toy-restir/toy-restir.png" height="100">                | Uses ReSTIR to render the view of an animated 2D toy scene                                                                                   |
-| [Simplified Splatting](simplified-splatting/README.md)   | <img src="simplified-splatting/simple-splat-ex.png" height="100"> | A simplified implementation of 3D Gaussian Splatting for educational purposes                                                                |
-| [sdf-match](sdf-match/README.md)                                  | <img src="sdf-match/screenshot.png" height="100">             | Train a tiny MLP to match a SDF of sphere                                                                                                                                                                                               |
->>>>>>> 05ed6f50
+| [sdf-match](sdf-match/README.md) | <img src="sdf-match/screenshot.png" height="100"> | Train a tiny MLP to match a SDF of sphere |
 
 
 ## Documentation Samples
